"""Module providing classes and functions for analyzing block matrices arising
from finite difference approximations of the Laplace operator. The module
includes methods for creating sparse representations, evaluating sparsity
patterns, and analyzing LU decomposition.

Classes:
--------
- BlockMatrix: Represents block matrices and provides various analyses.

Functions:
----------
- plot_compare_theoretical_memory_usage: Plots theoretical memory usage comparison.
- plot_non_zero_entries: Plots the number of non-zero entries in a matrix.
- plot_non_zero_entries_lu: Plots non-zero entries in the LU decomposition.

Usage:
------
Run the module directly to see example plots for various functions and analyses.
"""

import os

from scipy import linalg
import matplotlib.pyplot as plt
import numpy as np
import scipy.sparse as sp

# We need to import dill here first so we can hash lambda functions
import dill as pickle  # pylint: disable=unused-import
from joblib import Memory


__all__ = [
    "BlockMatrix",
    "plot_compare_theoretical_memory_usage",
    "plot_non_zero_entries",
    "plot_non_zero_entries_lu",
]

memory = Memory(location=".cache")


class BlockMatrix:
    """Represents block matrices arising from finite difference approximations
    of the Laplace operator.

    Parameters
    ----------
    n : int
        Number of intervals in each dimension.

    Attributes
    ----------
    n : int
        Number of intervals in each dimension.

    Raises
    ------
    ValueError
        If n < 2.
    """

    def __init__(self, n):
        if n < 2:
            raise ValueError("The parameter `n` must be at least 2.")
        self.n = n
        self.get_lu = memory.cache(self.get_lu)

    def get_sparse(self):
        """Returns the block matrix as a sparse matrix.

        Returns
        -------
        scipy.sparse.csr_matrix
            The block matrix in a sparse data format.
        """
        num_intervals = self.n
        central_diag = sp.diags(
            [4, -1, -1], [0, -1, 1], shape=(num_intervals - 1, num_intervals - 1)
        )
        block_diag = sp.block_diag([central_diag] * (num_intervals - 1))
        off_diag = sp.diags(
            [-1, -1], [num_intervals - 1, -(num_intervals - 1)], shape=block_diag.shape
        )

        return block_diag + off_diag

    def eval_sparsity(self):
        """Returns the absolute and relative numbers of non-zero elements of the
        matrix. The relative quantities are with respect to the total number of
        elements of the represented matrix.

        Returns
        -------
        int
            Number of non-zeros
        float
            Relative number of non-zeros
        """
        n = self.n
        nnz = 9 + n * (-14 + 5 * n)
        total_elements = (n - 1) ** 4
        return nnz, nnz / total_elements

    def get_lu(self):  # pylint: disable=method-hidden
        """Provides an LU-Decomposition of the represented matrix A of the form
        A = P * L * U.

        Returns
        -------
        P : numpy.ndarray
            Permutation matrix of LU-decomposition
        L : numpy.ndarray
            Lower triangular unit diagonal matrix of LU-decomposition
        U : numpy.ndarray
            Upper triangular matrix of LU-decomposition
        """
        matrix_a = self.get_sparse().toarray()
        matrix_p, matrix_l, matrix_u = linalg.lu(matrix_a)  # pylint: disable=unbalanced-tuple-unpacking
        return matrix_p, matrix_l, matrix_u

    def eval_sparsity_lu(self):
        """Returns the absolute and relative numbers of non-zero elements of the
        LU-Decomposition. The relative quantities are with respect to the total
        number of elements of the represented matrix.

        Returns
        -------
        int
            Number of non-zeros
        float
            Relative number of non-zeros
        """
        matrix_p, matrix_l, matrix_u = self.get_lu()
        number_of_grid_point = (self.n - 1) ** 2
        nnz = np.count_nonzero(matrix_p @ matrix_l + matrix_u)
        total_elements = number_of_grid_point**2
        return nnz, nnz / total_elements

    def get_cond(self):
        """Computes the condition number of the represented matrix.

        Returns
        -------
        float
            Condition number with respect to the infinity-norm
        """
        if self.n == 2:
            return 4
        if self.n == 3:
            return 6
        return 7


def plot_compare_theoretical_memory_usage(interval, save_to=None):
    """Plots the theoretical memory usage comparison between raw format and CRS
    format.

    Parameters
    ----------
    interval : tuple
        Interval of values for n, defined as (start, end, num_points).
    save_to : str, optional
        File path to save the plot. If None, the plot is displayed.
    """
    values_for_n = np.linspace(*interval, dtype=int)

    _, (ax1, ax2) = plt.subplots(1, 2, figsize=(12, 6))

    # Calculate memory usage for raw and CRS formats
    raw_memory = (values_for_n - 1) ** 4
    crs_memory = 9 + values_for_n * (-14 + 5 * values_for_n)

    # Plot for raw format and CRS format
    ax1.plot(values_for_n, raw_memory, label="Raw format")
    ax1.plot(values_for_n, crs_memory, label="CRS format")
    ax1.set_title("Space Complexity vs Number of Interval Points ($n$)")
    ax1.set_xlabel("Number of Interval Points ($n$)")
    ax1.set_ylabel("Space Complexity")
    ax1.grid(True)
    ax1.set_yscale("log")
    ax1.legend()

    # Plot for discretization points
    ax2.plot((values_for_n - 1) ** 2, raw_memory, label="Raw format")
    ax2.plot((values_for_n - 1) ** 2, crs_memory, label="CRS format")
    ax2.set_title("Space Complexity vs Number of Discretization Points ($N$)")
    ax2.set_xlabel("Number of Discretization Points ($N$)")
    ax2.set_ylabel("Space Complexity")
    ax2.grid(True)
    ax2.set_yscale("log")
    ax2.legend()

<<<<<<< HEAD

# Aufgabenteil 2.4a) und 2.4b)
def plot_sparse_vs_full(n: int):
    if n < 2:
        raise ValueError("The parameter `n` must be at least 2.")
    n_werte = np.arange(2, n)

    sparse_einträge = (5 * n_werte**2 - 14 * n_werte + 9)
    sparse_speicherplatz = 3 * sparse_einträge
    vollbesetzt = (n_werte - 1) ** 4


    plt.figure(figsize=(10, 6))
    plt.yscale("log")
    plt.xscale("log")
    plt.plot(n_werte, sparse_speicherplatz, label="Sparse Matrix", color="blue")
    plt.plot(
        n_werte, vollbesetzt, label="Vollbesetzte Matrix", color="red"
    )
    plt.xlabel("n")
    plt.ylabel("Speicherplatz")
    plt.legend()
    plt.title("Vergleich des Speicherplatzbedarfs (Sparse vs Vollbesetzt) von A")
    plt.grid(True)



    plt.figure(figsize=(10, 6))
    plt.yscale("log")
    plt.xscale("log")
    plt.plot(n_werte, sparse_einträge, label="Einträge ungleich Null in A", color="blue")
    plt.plot(
        n_werte, vollbesetzt, label="Einträge in vollbesetzten A", color="red"
    )
    plt.xlabel("n")
    plt.ylabel("Anzahl an Einträgen")
    plt.legend()
    plt.title("Vergleich der nichtnull Einträge und Gesamteinträge von A")
    plt.grid(True)

    plt.show()
=======
    # Save or display plot
    if save_to:
        plt.savefig(save_to)
    else:
        plt.show()


def plot_non_zero_entries(interval, save_to=None):
    """Plots the number of non-zero entries in $A$ as a function of $n$ and $N$,
    and compares it with the number of entries in a fully populated matrix.

    Parameters
    ----------
    interval : tuple
        Interval of values for n, defined as (start, end, num_points).
    save_to : str, optional
        File path to save the plot. If None, the plot is displayed.
    """
    values_for_n = np.linspace(*interval, dtype=int)

    _, (ax1, ax2) = plt.subplots(1, 2, figsize=(12, 6))

    # Calculate non-zero entries and fully populated matrix entries
    nnz_values = [BlockMatrix(n).eval_sparsity()[0] for n in values_for_n]
    fully_populated_entries = (values_for_n - 1) ** 4

    # Plot for non-zero entries vs interval points
    ax1.plot(values_for_n, nnz_values, label="Non-zero entries in $A$")
    ax1.plot(
        values_for_n,
        fully_populated_entries,
        label="Fully populated matrix",
        linestyle="--",
    )
    ax1.set_title("Non-zero Entries vs Number of Interval Points ($n$)")
    ax1.set_xlabel("Number of Interval Points ($n$)")
    ax1.set_ylabel("Number of Non-zero Entries")
    ax1.set_yscale("log")
    ax1.grid(True)
    ax1.legend()

    # Plot for non-zero entries vs discretization points
    ax2.plot(
        (values_for_n - 1) ** 2,
        nnz_values,
        label="Non-zero entries in $A$",
    )
    ax2.plot(
        (values_for_n - 1) ** 2,
        fully_populated_entries,
        label="Fully populated matrix",
        linestyle="--",
    )
    ax2.set_title("Non-zero Entries vs Number of Discretization Points ($N$)")
    ax2.set_xlabel("Number of Discretization Points ($N$)")
    ax2.set_ylabel("Number of Non-zero Entries")
    ax2.set_yscale("log")
    ax2.grid(True)
    ax2.legend()

    # Save or display plot
    if save_to:
        plt.savefig(save_to)
    else:
        plt.show()


def plot_non_zero_entries_lu(interval, save_to=None):
    """Plots the number of non-zero entries in the matrix $A$ and its LU
    decomposition as a function of $N$.

    Parameters
    ----------
    interval : tuple
        Interval of values for n, defined as (start, end, num_points).
    save_to : str, optional
        File path to save the plot. If None, the plot is displayed.
    """
    values_for_n = np.linspace(*interval, dtype=int)

    _, ax = plt.subplots(figsize=(10, 6))

    # Plot for non-zero entries vs discretization points
    ax.plot(
        (values_for_n - 1) ** 2,
        [BlockMatrix(n).eval_sparsity()[0] for n in values_for_n],
        label="Non-zero entries in $A$",
    )
    ax.plot(
        (values_for_n - 1) ** 2,
        [BlockMatrix(n).eval_sparsity_lu()[0] for n in values_for_n],
        label="Non-zero entries in LU decomposition",
    )
    ax.set_title("Non-zero Entries vs Number of Discretization Points ($N$)")
    ax.set_xlabel("Number of Discretization Points ($N$)")
    ax.set_ylabel("Number of Non-zero Entries")
    ax.grid(True)
    ax.legend()

    # Save or display plot
    if save_to:
        plt.savefig(save_to)
    else:
        plt.show()
>>>>>>> 5d61ecff


def main():
    """Show example plots for various functions and analyses of this module"""
    print("Demonstrating block_matrix_2d.py ...")

    # Set numpy print options to fit the terminal width
    terminal_width = os.get_terminal_size().columns
    np.set_printoptions(linewidth=terminal_width)

    # Example usage of BlockMatrix class
    n = 4

    print(f"\nAnalyzing BlockMatrix with n = {n}:")
    bm = BlockMatrix(n)

    # Get the sparse matrix
    sparse_matrix = bm.get_sparse()
    print(f"Sparse Matrix (CSR format) for n = {n}:\n{sparse_matrix.toarray()}")

    # Evaluate sparsity
    nnz, rel_nnz = bm.eval_sparsity()
    print(f"Number of non-zero elements: {nnz}")
    print(f"Relative number of non-zero elements: {rel_nnz:.4f}")

    # Get LU decomposition
    matrix_p, matrix_l, matrix_u = bm.get_lu()
    print(f"Permutation matrix P for n = {n}:\n{matrix_p}")
    print(f"Lower triangular matrix L for n = {n}:\n{matrix_l}")
    print(f"Upper triangular matrix U for n = {n}:\n{matrix_u}")

    # Evaluate sparsity of LU decomposition
    nnz_lu, rel_nnz_lu = bm.eval_sparsity_lu()
    print(f"Number of non-zero elements in LU decomposition: {nnz_lu}")
    print(f"Relative number of non-zero elements in LU decomposition: {rel_nnz_lu:.4f}")

    # Get condition number
    cond = bm.get_cond()
    print(f"Condition number of the matrix: {cond}")

    # Plotting functions
    print("\nPlotting theoretical memory usage comparison...")
    plot_compare_theoretical_memory_usage((10, 100, 20))

<<<<<<< HEAD
    A = block_matrix.get_sparse()
    print("Matrix A(sparse):")
    print(A)
    print("Matrix A(vollbesetzt):")
    print(A.toarray())
=======
    print("\nPlotting non-zero entries in matrix A...")
    plot_non_zero_entries((10, 100, 20))
>>>>>>> 5d61ecff

    print("\nPlotting non-zero entries in LU decomposition...")
    plot_non_zero_entries_lu((10, 20, 10))

    plot_sparse_vs_full(100)


if __name__ == "__main__":
    main()
<|MERGE_RESOLUTION|>--- conflicted
+++ resolved
@@ -1,404 +1,352 @@
-"""Module providing classes and functions for analyzing block matrices arising
-from finite difference approximations of the Laplace operator. The module
-includes methods for creating sparse representations, evaluating sparsity
-patterns, and analyzing LU decomposition.
-
-Classes:
---------
-- BlockMatrix: Represents block matrices and provides various analyses.
-
-Functions:
-----------
-- plot_compare_theoretical_memory_usage: Plots theoretical memory usage comparison.
-- plot_non_zero_entries: Plots the number of non-zero entries in a matrix.
-- plot_non_zero_entries_lu: Plots non-zero entries in the LU decomposition.
-
-Usage:
-------
-Run the module directly to see example plots for various functions and analyses.
-"""
-
-import os
-
-from scipy import linalg
-import matplotlib.pyplot as plt
-import numpy as np
-import scipy.sparse as sp
-
-# We need to import dill here first so we can hash lambda functions
-import dill as pickle  # pylint: disable=unused-import
-from joblib import Memory
-
-
-__all__ = [
-    "BlockMatrix",
-    "plot_compare_theoretical_memory_usage",
-    "plot_non_zero_entries",
-    "plot_non_zero_entries_lu",
-]
-
-memory = Memory(location=".cache")
-
-
-class BlockMatrix:
-    """Represents block matrices arising from finite difference approximations
-    of the Laplace operator.
-
-    Parameters
-    ----------
-    n : int
-        Number of intervals in each dimension.
-
-    Attributes
-    ----------
-    n : int
-        Number of intervals in each dimension.
-
-    Raises
-    ------
-    ValueError
-        If n < 2.
-    """
-
-    def __init__(self, n):
-        if n < 2:
-            raise ValueError("The parameter `n` must be at least 2.")
-        self.n = n
-        self.get_lu = memory.cache(self.get_lu)
-
-    def get_sparse(self):
-        """Returns the block matrix as a sparse matrix.
-
-        Returns
-        -------
-        scipy.sparse.csr_matrix
-            The block matrix in a sparse data format.
-        """
-        num_intervals = self.n
-        central_diag = sp.diags(
-            [4, -1, -1], [0, -1, 1], shape=(num_intervals - 1, num_intervals - 1)
-        )
-        block_diag = sp.block_diag([central_diag] * (num_intervals - 1))
-        off_diag = sp.diags(
-            [-1, -1], [num_intervals - 1, -(num_intervals - 1)], shape=block_diag.shape
-        )
-
-        return block_diag + off_diag
-
-    def eval_sparsity(self):
-        """Returns the absolute and relative numbers of non-zero elements of the
-        matrix. The relative quantities are with respect to the total number of
-        elements of the represented matrix.
-
-        Returns
-        -------
-        int
-            Number of non-zeros
-        float
-            Relative number of non-zeros
-        """
-        n = self.n
-        nnz = 9 + n * (-14 + 5 * n)
-        total_elements = (n - 1) ** 4
-        return nnz, nnz / total_elements
-
-    def get_lu(self):  # pylint: disable=method-hidden
-        """Provides an LU-Decomposition of the represented matrix A of the form
-        A = P * L * U.
-
-        Returns
-        -------
-        P : numpy.ndarray
-            Permutation matrix of LU-decomposition
-        L : numpy.ndarray
-            Lower triangular unit diagonal matrix of LU-decomposition
-        U : numpy.ndarray
-            Upper triangular matrix of LU-decomposition
-        """
-        matrix_a = self.get_sparse().toarray()
-        matrix_p, matrix_l, matrix_u = linalg.lu(matrix_a)  # pylint: disable=unbalanced-tuple-unpacking
-        return matrix_p, matrix_l, matrix_u
-
-    def eval_sparsity_lu(self):
-        """Returns the absolute and relative numbers of non-zero elements of the
-        LU-Decomposition. The relative quantities are with respect to the total
-        number of elements of the represented matrix.
-
-        Returns
-        -------
-        int
-            Number of non-zeros
-        float
-            Relative number of non-zeros
-        """
-        matrix_p, matrix_l, matrix_u = self.get_lu()
-        number_of_grid_point = (self.n - 1) ** 2
-        nnz = np.count_nonzero(matrix_p @ matrix_l + matrix_u)
-        total_elements = number_of_grid_point**2
-        return nnz, nnz / total_elements
-
-    def get_cond(self):
-        """Computes the condition number of the represented matrix.
-
-        Returns
-        -------
-        float
-            Condition number with respect to the infinity-norm
-        """
-        if self.n == 2:
-            return 4
-        if self.n == 3:
-            return 6
-        return 7
-
-
-def plot_compare_theoretical_memory_usage(interval, save_to=None):
-    """Plots the theoretical memory usage comparison between raw format and CRS
-    format.
-
-    Parameters
-    ----------
-    interval : tuple
-        Interval of values for n, defined as (start, end, num_points).
-    save_to : str, optional
-        File path to save the plot. If None, the plot is displayed.
-    """
-    values_for_n = np.linspace(*interval, dtype=int)
-
-    _, (ax1, ax2) = plt.subplots(1, 2, figsize=(12, 6))
-
-    # Calculate memory usage for raw and CRS formats
-    raw_memory = (values_for_n - 1) ** 4
-    crs_memory = 9 + values_for_n * (-14 + 5 * values_for_n)
-
-    # Plot for raw format and CRS format
-    ax1.plot(values_for_n, raw_memory, label="Raw format")
-    ax1.plot(values_for_n, crs_memory, label="CRS format")
-    ax1.set_title("Space Complexity vs Number of Interval Points ($n$)")
-    ax1.set_xlabel("Number of Interval Points ($n$)")
-    ax1.set_ylabel("Space Complexity")
-    ax1.grid(True)
-    ax1.set_yscale("log")
-    ax1.legend()
-
-    # Plot for discretization points
-    ax2.plot((values_for_n - 1) ** 2, raw_memory, label="Raw format")
-    ax2.plot((values_for_n - 1) ** 2, crs_memory, label="CRS format")
-    ax2.set_title("Space Complexity vs Number of Discretization Points ($N$)")
-    ax2.set_xlabel("Number of Discretization Points ($N$)")
-    ax2.set_ylabel("Space Complexity")
-    ax2.grid(True)
-    ax2.set_yscale("log")
-    ax2.legend()
-
-<<<<<<< HEAD
-
-# Aufgabenteil 2.4a) und 2.4b)
-def plot_sparse_vs_full(n: int):
-    if n < 2:
-        raise ValueError("The parameter `n` must be at least 2.")
-    n_werte = np.arange(2, n)
-
-    sparse_einträge = (5 * n_werte**2 - 14 * n_werte + 9)
-    sparse_speicherplatz = 3 * sparse_einträge
-    vollbesetzt = (n_werte - 1) ** 4
-
-
-    plt.figure(figsize=(10, 6))
-    plt.yscale("log")
-    plt.xscale("log")
-    plt.plot(n_werte, sparse_speicherplatz, label="Sparse Matrix", color="blue")
-    plt.plot(
-        n_werte, vollbesetzt, label="Vollbesetzte Matrix", color="red"
-    )
-    plt.xlabel("n")
-    plt.ylabel("Speicherplatz")
-    plt.legend()
-    plt.title("Vergleich des Speicherplatzbedarfs (Sparse vs Vollbesetzt) von A")
-    plt.grid(True)
-
-
-
-    plt.figure(figsize=(10, 6))
-    plt.yscale("log")
-    plt.xscale("log")
-    plt.plot(n_werte, sparse_einträge, label="Einträge ungleich Null in A", color="blue")
-    plt.plot(
-        n_werte, vollbesetzt, label="Einträge in vollbesetzten A", color="red"
-    )
-    plt.xlabel("n")
-    plt.ylabel("Anzahl an Einträgen")
-    plt.legend()
-    plt.title("Vergleich der nichtnull Einträge und Gesamteinträge von A")
-    plt.grid(True)
-
-    plt.show()
-=======
-    # Save or display plot
-    if save_to:
-        plt.savefig(save_to)
-    else:
-        plt.show()
-
-
-def plot_non_zero_entries(interval, save_to=None):
-    """Plots the number of non-zero entries in $A$ as a function of $n$ and $N$,
-    and compares it with the number of entries in a fully populated matrix.
-
-    Parameters
-    ----------
-    interval : tuple
-        Interval of values for n, defined as (start, end, num_points).
-    save_to : str, optional
-        File path to save the plot. If None, the plot is displayed.
-    """
-    values_for_n = np.linspace(*interval, dtype=int)
-
-    _, (ax1, ax2) = plt.subplots(1, 2, figsize=(12, 6))
-
-    # Calculate non-zero entries and fully populated matrix entries
-    nnz_values = [BlockMatrix(n).eval_sparsity()[0] for n in values_for_n]
-    fully_populated_entries = (values_for_n - 1) ** 4
-
-    # Plot for non-zero entries vs interval points
-    ax1.plot(values_for_n, nnz_values, label="Non-zero entries in $A$")
-    ax1.plot(
-        values_for_n,
-        fully_populated_entries,
-        label="Fully populated matrix",
-        linestyle="--",
-    )
-    ax1.set_title("Non-zero Entries vs Number of Interval Points ($n$)")
-    ax1.set_xlabel("Number of Interval Points ($n$)")
-    ax1.set_ylabel("Number of Non-zero Entries")
-    ax1.set_yscale("log")
-    ax1.grid(True)
-    ax1.legend()
-
-    # Plot for non-zero entries vs discretization points
-    ax2.plot(
-        (values_for_n - 1) ** 2,
-        nnz_values,
-        label="Non-zero entries in $A$",
-    )
-    ax2.plot(
-        (values_for_n - 1) ** 2,
-        fully_populated_entries,
-        label="Fully populated matrix",
-        linestyle="--",
-    )
-    ax2.set_title("Non-zero Entries vs Number of Discretization Points ($N$)")
-    ax2.set_xlabel("Number of Discretization Points ($N$)")
-    ax2.set_ylabel("Number of Non-zero Entries")
-    ax2.set_yscale("log")
-    ax2.grid(True)
-    ax2.legend()
-
-    # Save or display plot
-    if save_to:
-        plt.savefig(save_to)
-    else:
-        plt.show()
-
-
-def plot_non_zero_entries_lu(interval, save_to=None):
-    """Plots the number of non-zero entries in the matrix $A$ and its LU
-    decomposition as a function of $N$.
-
-    Parameters
-    ----------
-    interval : tuple
-        Interval of values for n, defined as (start, end, num_points).
-    save_to : str, optional
-        File path to save the plot. If None, the plot is displayed.
-    """
-    values_for_n = np.linspace(*interval, dtype=int)
-
-    _, ax = plt.subplots(figsize=(10, 6))
-
-    # Plot for non-zero entries vs discretization points
-    ax.plot(
-        (values_for_n - 1) ** 2,
-        [BlockMatrix(n).eval_sparsity()[0] for n in values_for_n],
-        label="Non-zero entries in $A$",
-    )
-    ax.plot(
-        (values_for_n - 1) ** 2,
-        [BlockMatrix(n).eval_sparsity_lu()[0] for n in values_for_n],
-        label="Non-zero entries in LU decomposition",
-    )
-    ax.set_title("Non-zero Entries vs Number of Discretization Points ($N$)")
-    ax.set_xlabel("Number of Discretization Points ($N$)")
-    ax.set_ylabel("Number of Non-zero Entries")
-    ax.grid(True)
-    ax.legend()
-
-    # Save or display plot
-    if save_to:
-        plt.savefig(save_to)
-    else:
-        plt.show()
->>>>>>> 5d61ecff
-
-
-def main():
-    """Show example plots for various functions and analyses of this module"""
-    print("Demonstrating block_matrix_2d.py ...")
-
-    # Set numpy print options to fit the terminal width
-    terminal_width = os.get_terminal_size().columns
-    np.set_printoptions(linewidth=terminal_width)
-
-    # Example usage of BlockMatrix class
-    n = 4
-
-    print(f"\nAnalyzing BlockMatrix with n = {n}:")
-    bm = BlockMatrix(n)
-
-    # Get the sparse matrix
-    sparse_matrix = bm.get_sparse()
-    print(f"Sparse Matrix (CSR format) for n = {n}:\n{sparse_matrix.toarray()}")
-
-    # Evaluate sparsity
-    nnz, rel_nnz = bm.eval_sparsity()
-    print(f"Number of non-zero elements: {nnz}")
-    print(f"Relative number of non-zero elements: {rel_nnz:.4f}")
-
-    # Get LU decomposition
-    matrix_p, matrix_l, matrix_u = bm.get_lu()
-    print(f"Permutation matrix P for n = {n}:\n{matrix_p}")
-    print(f"Lower triangular matrix L for n = {n}:\n{matrix_l}")
-    print(f"Upper triangular matrix U for n = {n}:\n{matrix_u}")
-
-    # Evaluate sparsity of LU decomposition
-    nnz_lu, rel_nnz_lu = bm.eval_sparsity_lu()
-    print(f"Number of non-zero elements in LU decomposition: {nnz_lu}")
-    print(f"Relative number of non-zero elements in LU decomposition: {rel_nnz_lu:.4f}")
-
-    # Get condition number
-    cond = bm.get_cond()
-    print(f"Condition number of the matrix: {cond}")
-
-    # Plotting functions
-    print("\nPlotting theoretical memory usage comparison...")
-    plot_compare_theoretical_memory_usage((10, 100, 20))
-
-<<<<<<< HEAD
-    A = block_matrix.get_sparse()
-    print("Matrix A(sparse):")
-    print(A)
-    print("Matrix A(vollbesetzt):")
-    print(A.toarray())
-=======
-    print("\nPlotting non-zero entries in matrix A...")
-    plot_non_zero_entries((10, 100, 20))
->>>>>>> 5d61ecff
-
-    print("\nPlotting non-zero entries in LU decomposition...")
-    plot_non_zero_entries_lu((10, 20, 10))
-
-    plot_sparse_vs_full(100)
-
-
-if __name__ == "__main__":
-    main()
+"""Module providing classes and functions for analyzing block matrices arising
+from finite difference approximations of the Laplace operator. The module
+includes methods for creating sparse representations, evaluating sparsity
+patterns, and analyzing LU decomposition.
+
+Classes:
+--------
+- BlockMatrix: Represents block matrices and provides various analyses.
+
+Functions:
+----------
+- plot_compare_theoretical_memory_usage: Plots theoretical memory usage comparison.
+- plot_non_zero_entries: Plots the number of non-zero entries in a matrix.
+- plot_non_zero_entries_lu: Plots non-zero entries in the LU decomposition.
+
+Usage:
+------
+Run the module directly to see example plots for various functions and analyses.
+"""
+
+import os
+
+from scipy import linalg
+import matplotlib.pyplot as plt
+import numpy as np
+import scipy.sparse as sp
+
+# We need to import dill here first so we can hash lambda functions
+import dill as pickle  # pylint: disable=unused-import
+from joblib import Memory
+
+
+__all__ = [
+    "BlockMatrix",
+    "plot_compare_theoretical_memory_usage",
+    "plot_non_zero_entries",
+    "plot_non_zero_entries_lu",
+]
+
+memory = Memory(location=".cache")
+
+
+class BlockMatrix:
+    """Represents block matrices arising from finite difference approximations
+    of the Laplace operator.
+
+    Parameters
+    ----------
+    n : int
+        Number of intervals in each dimension.
+
+    Attributes
+    ----------
+    n : int
+        Number of intervals in each dimension.
+
+    Raises
+    ------
+    ValueError
+        If n < 2.
+    """
+
+    def __init__(self, n):
+        if n < 2:
+            raise ValueError("The parameter `n` must be at least 2.")
+        self.n = n
+        self.get_lu = memory.cache(self.get_lu)
+
+    def get_sparse(self):
+        """Returns the block matrix as a sparse matrix.
+
+        Returns
+        -------
+        scipy.sparse.csr_matrix
+            The block matrix in a sparse data format.
+        """
+        num_intervals = self.n
+        central_diag = sp.diags(
+            [4, -1, -1], [0, -1, 1], shape=(num_intervals - 1, num_intervals - 1)
+        )
+        block_diag = sp.block_diag([central_diag] * (num_intervals - 1))
+        off_diag = sp.diags(
+            [-1, -1], [num_intervals - 1, -(num_intervals - 1)], shape=block_diag.shape
+        )
+
+        return block_diag + off_diag
+
+    def eval_sparsity(self):
+        """Returns the absolute and relative numbers of non-zero elements of the
+        matrix. The relative quantities are with respect to the total number of
+        elements of the represented matrix.
+
+        Returns
+        -------
+        int
+            Number of non-zeros
+        float
+            Relative number of non-zeros
+        """
+        n = self.n
+        nnz = 9 + n * (-14 + 5 * n)
+        total_elements = (n - 1) ** 4
+        return nnz, nnz / total_elements
+
+    def get_lu(self):  # pylint: disable=method-hidden
+        """Provides an LU-Decomposition of the represented matrix A of the form
+        A = P * L * U.
+
+        Returns
+        -------
+        P : numpy.ndarray
+            Permutation matrix of LU-decomposition
+        L : numpy.ndarray
+            Lower triangular unit diagonal matrix of LU-decomposition
+        U : numpy.ndarray
+            Upper triangular matrix of LU-decomposition
+        """
+        matrix_a = self.get_sparse().toarray()
+        matrix_p, matrix_l, matrix_u = linalg.lu(matrix_a)  # pylint: disable=unbalanced-tuple-unpacking
+        return matrix_p, matrix_l, matrix_u
+
+    def eval_sparsity_lu(self):
+        """Returns the absolute and relative numbers of non-zero elements of the
+        LU-Decomposition. The relative quantities are with respect to the total
+        number of elements of the represented matrix.
+
+        Returns
+        -------
+        int
+            Number of non-zeros
+        float
+            Relative number of non-zeros
+        """
+        matrix_p, matrix_l, matrix_u = self.get_lu()
+        number_of_grid_point = (self.n - 1) ** 2
+        nnz = np.count_nonzero(matrix_p @ matrix_l + matrix_u)
+        total_elements = number_of_grid_point**2
+        return nnz, nnz / total_elements
+
+    def get_cond(self):
+        """Computes the condition number of the represented matrix.
+
+        Returns
+        -------
+        float
+            Condition number with respect to the infinity-norm
+        """
+        if self.n == 2:
+            return 4
+        if self.n == 3:
+            return 6
+        return 7
+
+
+def plot_compare_theoretical_memory_usage(interval, save_to=None):
+    """Plots the theoretical memory usage comparison between raw format and CRS
+    format.
+
+    Parameters
+    ----------
+    interval : tuple
+        Interval of values for n, defined as (start, end, num_points).
+    save_to : str, optional
+        File path to save the plot. If None, the plot is displayed.
+    """
+    values_for_n = np.linspace(*interval, dtype=int)
+
+    _, (ax1, ax2) = plt.subplots(1, 2, figsize=(12, 6))
+
+    # Calculate memory usage for raw and CRS formats
+    raw_memory = (values_for_n - 1) ** 4
+    crs_memory = 9 + values_for_n * (-14 + 5 * values_for_n)
+
+    # Plot for raw format and CRS format
+    ax1.plot(values_for_n, raw_memory, label="Raw format")
+    ax1.plot(values_for_n, crs_memory, label="CRS format")
+    ax1.set_title("Space Complexity vs Number of Interval Points ($n$)")
+    ax1.set_xlabel("Number of Interval Points ($n$)")
+    ax1.set_ylabel("Space Complexity")
+    ax1.grid(True)
+    ax1.set_yscale("log")
+    ax1.legend()
+
+    # Plot for discretization points
+    ax2.plot((values_for_n - 1) ** 2, raw_memory, label="Raw format")
+    ax2.plot((values_for_n - 1) ** 2, crs_memory, label="CRS format")
+    ax2.set_title("Space Complexity vs Number of Discretization Points ($N$)")
+    ax2.set_xlabel("Number of Discretization Points ($N$)")
+    ax2.set_ylabel("Space Complexity")
+    ax2.grid(True)
+    ax2.set_yscale("log")
+    ax2.legend()
+
+    # Save or display plot
+    if save_to:
+        plt.savefig(save_to)
+    else:
+        plt.show()
+
+
+def plot_non_zero_entries(interval, save_to=None):
+    """Plots the number of non-zero entries in $A$ as a function of $n$ and $N$,
+    and compares it with the number of entries in a fully populated matrix.
+
+    Parameters
+    ----------
+    interval : tuple
+        Interval of values for n, defined as (start, end, num_points).
+    save_to : str, optional
+        File path to save the plot. If None, the plot is displayed.
+    """
+    values_for_n = np.linspace(*interval, dtype=int)
+
+    _, (ax1, ax2) = plt.subplots(1, 2, figsize=(12, 6))
+
+    # Calculate non-zero entries and fully populated matrix entries
+    nnz_values = [BlockMatrix(n).eval_sparsity()[0] for n in values_for_n]
+    fully_populated_entries = (values_for_n - 1) ** 4
+
+    # Plot for non-zero entries vs interval points
+    ax1.plot(values_for_n, nnz_values, label="Non-zero entries in $A$")
+    ax1.plot(
+        values_for_n,
+        fully_populated_entries,
+        label="Fully populated matrix",
+        linestyle="--",
+    )
+    ax1.set_title("Non-zero Entries vs Number of Interval Points ($n$)")
+    ax1.set_xlabel("Number of Interval Points ($n$)")
+    ax1.set_ylabel("Number of Non-zero Entries")
+    ax1.set_yscale("log")
+    ax1.grid(True)
+    ax1.legend()
+
+    # Plot for non-zero entries vs discretization points
+    ax2.plot(
+        (values_for_n - 1) ** 2,
+        nnz_values,
+        label="Non-zero entries in $A$",
+    )
+    ax2.plot(
+        (values_for_n - 1) ** 2,
+        fully_populated_entries,
+        label="Fully populated matrix",
+        linestyle="--",
+    )
+    ax2.set_title("Non-zero Entries vs Number of Discretization Points ($N$)")
+    ax2.set_xlabel("Number of Discretization Points ($N$)")
+    ax2.set_ylabel("Number of Non-zero Entries")
+    ax2.set_yscale("log")
+    ax2.grid(True)
+    ax2.legend()
+
+    # Save or display plot
+    if save_to:
+        plt.savefig(save_to)
+    else:
+        plt.show()
+
+
+def plot_non_zero_entries_lu(interval, save_to=None):
+    """Plots the number of non-zero entries in the matrix $A$ and its LU
+    decomposition as a function of $N$.
+
+    Parameters
+    ----------
+    interval : tuple
+        Interval of values for n, defined as (start, end, num_points).
+    save_to : str, optional
+        File path to save the plot. If None, the plot is displayed.
+    """
+    values_for_n = np.linspace(*interval, dtype=int)
+
+    _, ax = plt.subplots(figsize=(10, 6))
+
+    # Plot for non-zero entries vs discretization points
+    ax.plot(
+        (values_for_n - 1) ** 2,
+        [BlockMatrix(n).eval_sparsity()[0] for n in values_for_n],
+        label="Non-zero entries in $A$",
+    )
+    ax.plot(
+        (values_for_n - 1) ** 2,
+        [BlockMatrix(n).eval_sparsity_lu()[0] for n in values_for_n],
+        label="Non-zero entries in LU decomposition",
+    )
+    ax.set_title("Non-zero Entries vs Number of Discretization Points ($N$)")
+    ax.set_xlabel("Number of Discretization Points ($N$)")
+    ax.set_ylabel("Number of Non-zero Entries")
+    ax.grid(True)
+    ax.legend()
+
+    # Save or display plot
+    if save_to:
+        plt.savefig(save_to)
+    else:
+        plt.show()
+
+
+def main():
+    """Show example plots for various functions and analyses of this module"""
+    print("Demonstrating block_matrix_2d.py ...")
+
+    # Set numpy print options to fit the terminal width
+    terminal_width = os.get_terminal_size().columns
+    np.set_printoptions(linewidth=terminal_width)
+
+    # Example usage of BlockMatrix class
+    n = 4
+
+    print(f"\nAnalyzing BlockMatrix with n = {n}:")
+    bm = BlockMatrix(n)
+
+    # Get the sparse matrix
+    sparse_matrix = bm.get_sparse()
+    print(f"Sparse Matrix (CSR format) for n = {n}:\n{sparse_matrix.toarray()}")
+
+    # Evaluate sparsity
+    nnz, rel_nnz = bm.eval_sparsity()
+    print(f"Number of non-zero elements: {nnz}")
+    print(f"Relative number of non-zero elements: {rel_nnz:.4f}")
+
+    # Get LU decomposition
+    matrix_p, matrix_l, matrix_u = bm.get_lu()
+    print(f"Permutation matrix P for n = {n}:\n{matrix_p}")
+    print(f"Lower triangular matrix L for n = {n}:\n{matrix_l}")
+    print(f"Upper triangular matrix U for n = {n}:\n{matrix_u}")
+
+    # Evaluate sparsity of LU decomposition
+    nnz_lu, rel_nnz_lu = bm.eval_sparsity_lu()
+    print(f"Number of non-zero elements in LU decomposition: {nnz_lu}")
+    print(f"Relative number of non-zero elements in LU decomposition: {rel_nnz_lu:.4f}")
+
+    # Get condition number
+    cond = bm.get_cond()
+    print(f"Condition number of the matrix: {cond}")
+
+    # Plotting functions
+    print("\nPlotting theoretical memory usage comparison...")
+    plot_compare_theoretical_memory_usage((10, 100, 20))
+
+    print("\nPlotting non-zero entries in matrix A...")
+    plot_non_zero_entries((10, 100, 20))
+
+    print("\nPlotting non-zero entries in LU decomposition...")
+    plot_non_zero_entries_lu((10, 20, 10))
+
+    plot_sparse_vs_full(100)
+
+
+if __name__ == "__main__":
+    main()